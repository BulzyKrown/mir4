--- conflicted
+++ resolved
@@ -253,13 +253,8 @@
         const serverUrl = buildServerUrl(regionName, serverName);
         logger.scraper(`URL del servidor: ${serverUrl}`);
         
-<<<<<<< HEAD
-        // Iniciar el navegador usando configuración predeterminada de Puppeteer
+        // Iniciar el navegador
         const browser = await puppeteer.launch({
-=======
-        // Iniciar el navegador con timeouts más largos
-        browser = await puppeteer.launch({
->>>>>>> 5c70cfb5
             headless: CONFIG.BROWSER_HEADLESS,
             args: [
                 '--no-sandbox', 
@@ -555,13 +550,8 @@
         
         logger.scraper('Iniciando scraping completo del ranking desde la fuente...');
         
-<<<<<<< HEAD
-        // Iniciar el navegador usando Puppeteer
+        // Iniciar el navegador
         const browser = await puppeteer.launch({
-=======
-        // Iniciar el navegador con opciones mejoradas
-        browser = await puppeteer.launch({
->>>>>>> 5c70cfb5
             headless: CONFIG.BROWSER_HEADLESS,
             args: [
                 '--no-sandbox', 
